--- conflicted
+++ resolved
@@ -432,16 +432,10 @@
 
   # Insert another dimension
   foo = tf.constant([[1,2,3], [4,5,6], [7,8,9]])
-<<<<<<< HEAD
-  print(foo[tf.newaxis, :, :].eval())  # [[[1,2,3], [4,5,6], [7,8,9]]]
-  print(foo[:, tf.newaxis, :].eval())  # [[[1,2,3]], [[4,5,6]], [[7,8,9]]]
-  print(foo[:, :, tf.newaxis].eval())  # [[[1],[2],[3]], [[4],[5],[6]], [[7],[8],[9]]]
-=======
   print(foo[tf.newaxis, :, :].eval()) # => [[[1,2,3], [4,5,6], [7,8,9]]]
   print(foo[:, tf.newaxis, :].eval()) # => [[[1,2,3]], [[4,5,6]], [[7,8,9]]]
   print(foo[:, :, tf.newaxis].eval()) # => [[[1],[2],[3]], [[4],[5],[6]],
-  [[7],[8],[9]]]
->>>>>>> f1b0f012
+                                            [[7],[8],[9]]]
 
   # Ellipses (3 equivalent operations)
   foo = tf.constant([[1,2,3], [4,5,6], [7,8,9]])
