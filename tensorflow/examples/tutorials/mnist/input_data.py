--- conflicted
+++ resolved
@@ -54,11 +54,7 @@
 def extract_images(filename):
   """Extract the images into a 4D uint8 numpy array [index, y, x, depth]."""
   print('Extracting', filename)
-<<<<<<< HEAD
   with tf.gfile.Open(filename, 'rb') as f, gzip.GzipFile(fileobj=f) as bytestream:
-=======
-  with tf.gfile.Open(filename) as f, gzip.GzipFile(fileobj=f) as bytestream:
->>>>>>> a7583172
     magic = _read32(bytestream)
     if magic != 2051:
       raise ValueError(
@@ -85,11 +81,7 @@
 def extract_labels(filename, one_hot=False, num_classes=10):
   """Extract the labels into a 1D uint8 numpy array [index]."""
   print('Extracting', filename)
-<<<<<<< HEAD
   with tf.gfile.Open(filename, 'rb') as f, gzip.GzipFile(fileobj=f) as bytestream:
-=======
-  with tf.gfile.Open(filename) as f, gzip.GzipFile(fileobj=f) as bytestream:
->>>>>>> a7583172
     magic = _read32(bytestream)
     if magic != 2049:
       raise ValueError(
